--- conflicted
+++ resolved
@@ -210,11 +210,7 @@
         `(..., d)` array of projected lines.
     """
     h, w = image.shape[-2:]
-<<<<<<< HEAD
-    if h != w:  # use set to remove duplicates
-=======
-    if len({h, w}) != 1:  # use set to remove duplicates
->>>>>>> d0da7585
+    if h != w:
         raise ValueError("all dimensions of image must be equal.")
 
     if pad_factor < 1.0:
